--- conflicted
+++ resolved
@@ -34,14 +34,12 @@
 processing:
   batch_size: 10  # Number of messages to process in each batch
   max_context_messages: 5  # Number of previous messages to include for context
-<<<<<<< HEAD
   min_confidence_threshold: 0.7  # Minimum confidence score to accept a prediction
-=======
+
   min_confidence_threshold: 0.7  # Minimum confidence score to accept a prediction
 
 # GPU Configuration
 gpu:
   enabled: true  # Whether to use GPU acceleration
   auto_select: true  # Automatically select least utilized GPU
-  fallback_to_cpu: true  # Fall back to CPU if no GPU is available 
->>>>>>> d1d64f9f
+  fallback_to_cpu: true  # Fall back to CPU if no GPU is available